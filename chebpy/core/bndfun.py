--- conflicted
+++ resolved
@@ -41,22 +41,6 @@
 
     @classmethod
     def initfun(cls, f, interval=None, n=None):
-<<<<<<< HEAD
-        """Initialize from a callable function.
-
-        This is a general constructor that delegates to either initfun_adaptive
-        or initfun_fixedlen based on the provided parameters.
-
-        Args:
-            f (callable): The function to be approximated.
-            interval: The interval on which to define the function.
-                If None, the standard interval [-1, 1] is used.
-            n (int, optional): If provided, specifies the number of points to use.
-                If None, determines the number adaptively.
-
-        Returns:
-            BaseFun: A new instance representing the function f.
-=======
         """Initialize a Bndfun from a callable function.
 
         This constructor automatically selects between the adaptive or fixed-length
@@ -71,7 +55,6 @@
 
         Returns:
             Bndfun: A new instance representing the function.
->>>>>>> 3e4bb398
         """
         if n is None:
             return cls.initfun_adaptive(f, interval)
@@ -79,7 +62,6 @@
             return cls.initfun_fixedlen(f, interval, n)
 
     @classmethod
-<<<<<<< HEAD
     def initvalues(cls, values, interval=None):
         """Initialize from function values at Chebyshev points.
 
@@ -170,17 +152,12 @@
     @classmethod
     def initfun_adaptive(cls, f, interval):
         """Initialize from a callable function using adaptive sampling.
-=======
-    def initfun_adaptive(cls, f, interval):
-        """Initialize a Bndfun from a callable function using adaptive sampling.
->>>>>>> 3e4bb398
 
         This constructor determines the appropriate number of points needed to
         represent the function to the specified tolerance using an adaptive algorithm.
 
         Args:
             f (callable): The function to be approximated.
-<<<<<<< HEAD
             interval: The interval on which to define the function.
 
         Returns:
@@ -1050,62 +1027,4 @@
         Returns:
             Bndfun: A new function representing sqrt(f(x)).
         """
-        return self.__class__.initfun_adaptive(lambda x: np.sqrt(self(x)), self.interval)
-=======
-            interval (array-like): The interval on which to define the function.
-
-        Returns:
-            Bndfun: A new instance representing the function.
-        """
-        return super().initfun_adaptive(f, interval)
-
-    @classmethod
-    def initfun_fixedlen(cls, f, interval, n):
-        """Initialize a Bndfun from a callable function using a fixed number of points.
-
-        This constructor creates a function representation using exactly n points.
-
-        Args:
-            f (callable): The function to be approximated.
-            interval (array-like): The interval on which to define the function.
-            n (int): The number of points to use.
-
-        Returns:
-            Bndfun: A new instance representing the function.
-        """
-        return super().initfun_fixedlen(f, interval, n)
-
-    @classmethod
-    def initvalues(cls, values, interval=None):
-        """Initialize a Bndfun from values at Chebyshev points.
-
-        This constructor creates a function representation from values at
-        Chebyshev points on the specified interval.
-
-        Args:
-            values (array-like): Values at Chebyshev points.
-            interval (array-like, optional): The interval on which to define the function.
-                Defaults to None, which uses the default interval from preferences.
-
-        Returns:
-            Bndfun: A new instance representing the function.
-        """
-        from .chebtech import Chebtech
-        onefun = Chebtech.initvalues(values, interval=interval)
-        return cls(onefun, interval)
-
-    def prolong(self, n):
-        """Extend the function representation to a larger size.
-
-        This method extends the function representation to use more coefficients
-        or a higher degree, which can be useful for certain operations.
-
-        Args:
-            n (int): The new size for the function representation.
-
-        Returns:
-            Bndfun: A new function with an extended representation.
-        """
-        onefun = self.onefun.prolong(n)
-        return self.__class__(onefun, self.interval)
->>>>>>> 3e4bb398
+        return self.__class__.initfun_adaptive(lambda x: np.sqrt(self(x)), self.interval)