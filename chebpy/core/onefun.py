--- conflicted
+++ resolved
@@ -1,4 +1,3 @@
-<<<<<<< HEAD
 # -*- coding: utf-8 -*-
 
 from __future__ import division
@@ -172,176 +171,4 @@
 
     @abc.abstractmethod
     def plotcoeffs(self):
-        pass
-=======
-# -*- coding: utf-8 -*-
-
-from __future__ import division
-
-import abc
-
-from chebpy.core.decorators import abstractclassmethod
-
-class Onefun(object):
-    __metaclass__ = abc.ABCMeta
-
-    # --------------------------
-    #  alternative constructors
-    # --------------------------
-    @abstractclassmethod
-    def initconst(cls):
-        pass
-
-    @abstractclassmethod
-    def initempty(cls):
-        pass
-
-    @abstractclassmethod
-    def initidentity(cls):
-        pass
-
-    @abstractclassmethod
-    def initfun(cls):
-        pass
-
-    @abstractclassmethod
-    def initfun_adaptive(cls):
-        pass
-
-    @abstractclassmethod
-    def initfun_fixedlen(cls):
-        pass
-
-    @abstractclassmethod
-    def initvalues(cls):
-        pass
-
-    # -------------------
-    #  "private" methods
-    # -------------------
-    @abc.abstractmethod
-    def __call__(self):
-        pass
-
-    @abc.abstractmethod
-    def __init__(self):
-        pass
-
-    @abc.abstractmethod
-    def __repr__(self):
-        pass
-
-    @abc.abstractmethod
-    def __str__(self):
-        pass
-
-    # ----------------
-    #    algebra
-    # ----------------
-    @abc.abstractmethod
-    def __add__(self):
-        pass
-
-    @abc.abstractmethod
-    def __mul__(self):
-        pass
-
-    @abc.abstractmethod
-    def __neg__(self):
-        pass
-
-    @abc.abstractmethod
-    def __pos__(self):
-        pass
-
-    @abc.abstractmethod
-    def __radd__(self):
-        pass
-
-    @abc.abstractmethod
-    def __rmul__(self):
-        pass
-
-    @abc.abstractmethod
-    def __rsub__(self):
-        pass
-
-    @abc.abstractmethod
-    def __sub__(self):
-        pass
-
-    # ---------------
-    #   properties
-    # ---------------
-    @abc.abstractproperty
-    def coeffs(self):
-        pass
-
-    @abc.abstractproperty
-    def isconst(self):
-        pass
-
-    @abc.abstractproperty
-    def isempty(self):
-        pass
-
-    @abc.abstractproperty
-    def size(self):
-        pass
-
-    @abc.abstractproperty
-    def vscale(self):
-        pass
-
-    # ---------------
-    #   utilities
-    # ---------------
-    @abc.abstractmethod
-    def copy(self):
-        pass
-
-    @abc.abstractmethod
-    def prolong(self):
-        pass
-
-    @abc.abstractmethod
-    def simplify(self):
-        pass
-
-    @abc.abstractmethod
-    def values(self):
-        pass
-
-    # --------------
-    #  rootfinding
-    # --------------
-    @abc.abstractmethod
-    def roots(self):
-        pass
-
-    # -------------
-    #   calculus
-    # -------------
-    @abc.abstractmethod
-    def sum(self):
-        pass
-
-    @abc.abstractmethod
-    def cumsum(self):
-        pass
-
-    @abc.abstractmethod
-    def diff(self):
-        pass
-
-    # -------------
-    #   plotting
-    # -------------
-    @abc.abstractmethod
-    def plot(self):
-        pass
-
-    @abc.abstractmethod
-    def plotcoeffs(self):
-        pass
->>>>>>> eee46bb1
+        pass